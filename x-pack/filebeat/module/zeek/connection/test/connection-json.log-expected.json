[
    {
        "@timestamp": 1547188415000,
        "destination.address": "192.168.86.1",
        "destination.bytes": 206,
        "destination.ip": "192.168.86.1",
        "destination.packets": 1,
        "destination.port": 53,
        "ecs.version": "1.0.0",
        "event.dataset": "zeek.connection",
        "event.duration": 76967000,
        "event.id": "CAcJw21BbVedgFnYH3",
        "event.module": "zeek",
        "fileset.name": "connection",
        "input.type": "log",
        "log.offset": 0,
        "network.application": "dns",
        "network.community_id": "1:Z26DBGVYoBKQ1FT6qfPaAqBnJik=",
        "network.direction": "internal",
        "network.transport": "udp",
        "service.type": "zeek",
        "source.address": "192.168.86.167",
        "source.bytes": 103,
        "source.ip": "192.168.86.167",
        "source.packets": 1,
        "source.port": 38339,
        "tags": [
            "zeek.connection",
            "local_orig",
            "local_resp"
        ],
        "zeek.connection.history": "Dd",
        "zeek.connection.local_orig": true,
        "zeek.connection.local_resp": true,
        "zeek.connection.missed_bytes": 0,
        "zeek.connection.state": "SF",
        "zeek.session_id": "CAcJw21BbVedgFnYH3"
    },
    {
        "@timestamp": 1547188416000,
        "destination.address": "8.8.8.8",
        "destination.bytes": 206,
        "destination.geo.continent_name": "North America",
        "destination.geo.country_iso_code": "US",
        "destination.geo.location.lat": 37.751,
        "destination.geo.location.lon": -97.822,
        "destination.ip": "8.8.8.8",
        "destination.packets": 1,
        "destination.port": 53,
<<<<<<< HEAD
        "ecs.version": "1.0.0-beta2",
=======
        "ecs.version": "1.0.0",
>>>>>>> de955be0
        "event.dataset": "zeek.connection",
        "event.duration": 76967000,
        "event.id": "CAcJw21BbVedgFnYH4",
        "event.module": "zeek",
        "fileset.name": "connection",
        "input.type": "log",
        "log.offset": 398,
        "network.application": "dns",
        "network.community_id": "1:77KJyeznYjdDxCSKdZhW89aAaBI=",
        "network.direction": "outbound",
        "network.transport": "udp",
        "service.type": "zeek",
        "source.address": "192.168.86.167",
        "source.bytes": 103,
        "source.ip": "192.168.86.167",
        "source.packets": 1,
        "source.port": 38340,
        "tags": [
            "zeek.connection",
            "local_orig"
        ],
        "zeek.connection.history": "Dd",
        "zeek.connection.local_orig": true,
        "zeek.connection.local_resp": false,
        "zeek.connection.missed_bytes": 0,
        "zeek.connection.state": "SF",
        "zeek.session_id": "CAcJw21BbVedgFnYH4"
    },
    {
        "@timestamp": 1547188417000,
        "destination.address": "8.8.8.8",
        "destination.bytes": 206,
        "destination.geo.continent_name": "North America",
        "destination.geo.country_iso_code": "US",
        "destination.geo.location.lat": 37.751,
        "destination.geo.location.lon": -97.822,
        "destination.ip": "8.8.8.8",
        "destination.packets": 1,
        "destination.port": 53,
<<<<<<< HEAD
        "ecs.version": "1.0.0-beta2",
=======
        "ecs.version": "1.0.0",
>>>>>>> de955be0
        "event.dataset": "zeek.connection",
        "event.duration": 76967000,
        "event.id": "CAcJw21BbVedgFnYH5",
        "event.module": "zeek",
        "fileset.name": "connection",
        "input.type": "log",
        "log.offset": 792,
        "network.application": "dns",
        "network.community_id": "1:9xAq+MIBct9Is73ErTrU/RZ+Nq0=",
        "network.direction": "external",
        "network.transport": "udp",
        "service.type": "zeek",
        "source.address": "4.4.2.2",
        "source.bytes": 103,
        "source.geo.continent_name": "North America",
        "source.geo.country_iso_code": "US",
        "source.geo.location.lat": 37.751,
        "source.geo.location.lon": -97.822,
        "source.ip": "4.4.2.2",
        "source.packets": 1,
        "source.port": 383341,
        "tags": [
            "zeek.connection"
        ],
        "zeek.connection.history": "Dd",
        "zeek.connection.local_orig": false,
        "zeek.connection.local_resp": false,
        "zeek.connection.missed_bytes": 0,
        "zeek.connection.state": "SF",
        "zeek.session_id": "CAcJw21BbVedgFnYH5"
    },
    {
        "@timestamp": 1551399000000,
        "destination.address": "198.51.100.249",
        "destination.bytes": 0,
        "destination.ip": "198.51.100.249",
        "destination.packets": 0,
        "destination.port": 3,
<<<<<<< HEAD
        "ecs.version": "1.0.0-beta2",
=======
        "ecs.version": "1.0.0",
>>>>>>> de955be0
        "event.dataset": "zeek.connection",
        "event.id": "Cc6NJ3GRlfjE44I3h",
        "event.module": "zeek",
        "fileset.name": "connection",
        "input.type": "log",
        "log.offset": 1181,
        "network.community_id": "1:gzTID87+KHoT4RFDSqb5aInTPeg=",
        "network.direction": "external",
        "network.transport": "icmp",
        "service.type": "zeek",
        "source.address": "192.0.2.205",
        "source.bytes": 107,
        "source.ip": "192.0.2.205",
        "source.packets": 1,
        "source.port": 3,
        "tags": [
            "zeek.connection"
        ],
        "zeek.connection.local_orig": false,
        "zeek.connection.local_resp": false,
        "zeek.connection.missed_bytes": 0,
        "zeek.connection.state": "OTH",
        "zeek.session_id": "Cc6NJ3GRlfjE44I3h"
    }
]<|MERGE_RESOLUTION|>--- conflicted
+++ resolved
@@ -47,11 +47,7 @@
         "destination.ip": "8.8.8.8",
         "destination.packets": 1,
         "destination.port": 53,
-<<<<<<< HEAD
-        "ecs.version": "1.0.0-beta2",
-=======
         "ecs.version": "1.0.0",
->>>>>>> de955be0
         "event.dataset": "zeek.connection",
         "event.duration": 76967000,
         "event.id": "CAcJw21BbVedgFnYH4",
@@ -91,11 +87,7 @@
         "destination.ip": "8.8.8.8",
         "destination.packets": 1,
         "destination.port": 53,
-<<<<<<< HEAD
-        "ecs.version": "1.0.0-beta2",
-=======
         "ecs.version": "1.0.0",
->>>>>>> de955be0
         "event.dataset": "zeek.connection",
         "event.duration": 76967000,
         "event.id": "CAcJw21BbVedgFnYH5",
@@ -134,11 +126,7 @@
         "destination.ip": "198.51.100.249",
         "destination.packets": 0,
         "destination.port": 3,
-<<<<<<< HEAD
-        "ecs.version": "1.0.0-beta2",
-=======
         "ecs.version": "1.0.0",
->>>>>>> de955be0
         "event.dataset": "zeek.connection",
         "event.id": "Cc6NJ3GRlfjE44I3h",
         "event.module": "zeek",
