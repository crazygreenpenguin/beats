// Licensed to Elasticsearch B.V. under one or more contributor
// license agreements. See the NOTICE file distributed with
// this work for additional information regarding copyright
// ownership. Elasticsearch B.V. licenses this file to you under
// the Apache License, Version 2.0 (the "License"); you may
// not use this file except in compliance with the License.
// You may obtain a copy of the License at
//
//     http://www.apache.org/licenses/LICENSE-2.0
//
// Unless required by applicable law or agreed to in writing,
// software distributed under the License is distributed on an
// "AS IS" BASIS, WITHOUT WARRANTIES OR CONDITIONS OF ANY
// KIND, either express or implied.  See the License for the
// specific language governing permissions and limitations
// under the License.

package self

import (
	"io/ioutil"
	"net/http"
	"net/http/httptest"
	"path/filepath"

	"github.com/stretchr/testify/assert"

	mbtest "github.com/elastic/beats/metricbeat/mb/testing"

	"testing"
)

func TestEventMapping(t *testing.T) {
	content, err := ioutil.ReadFile("../_meta/test/selfstats.json")
	assert.NoError(t, err)

	event := eventMapping(content)

	assert.Equal(t, event["id"], string("8e9e05c52164694d"))
}

func TestFetchEventContent(t *testing.T) {
	absPath, err := filepath.Abs("../_meta/test/")
	assert.NoError(t, err)

	response, err := ioutil.ReadFile(absPath + "/selfstats.json")
	server := httptest.NewServer(http.HandlerFunc(func(w http.ResponseWriter, r *http.Request) {
		w.WriteHeader(200)
		w.Header().Set("Content-Type", "application/json;")
		w.Write([]byte(response))
	}))
	defer server.Close()

	config := map[string]interface{}{
		"module":     "etcd",
		"metricsets": []string{"self"},
		"hosts":      []string{server.URL},
	}
<<<<<<< HEAD
	f := mbtest.NewReportingMetricSetV2(t, config)
	events, errs := mbtest.ReportingFetchV2(f)
=======
	f := mbtest.NewReportingMetricSetV2Error(t, config)
	events, errs := mbtest.ReportingFetchV2Error(f)
>>>>>>> de955be0
	if len(errs) > 0 {
		t.Fatalf("Expected 0 error, had %d. %v\n", len(errs), errs)
	}
	assert.NotEmpty(t, events)

	t.Logf("%s/%s event: %+v", f.Module().Name(), f.Name(), events[0])
}<|MERGE_RESOLUTION|>--- conflicted
+++ resolved
@@ -56,13 +56,8 @@
 		"metricsets": []string{"self"},
 		"hosts":      []string{server.URL},
 	}
-<<<<<<< HEAD
-	f := mbtest.NewReportingMetricSetV2(t, config)
-	events, errs := mbtest.ReportingFetchV2(f)
-=======
 	f := mbtest.NewReportingMetricSetV2Error(t, config)
 	events, errs := mbtest.ReportingFetchV2Error(f)
->>>>>>> de955be0
 	if len(errs) > 0 {
 		t.Fatalf("Expected 0 error, had %d. %v\n", len(errs), errs)
 	}
